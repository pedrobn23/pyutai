""" Nodes for Tree-based potentials structure in Python.

This module contains the different implementations of nodes to be used by 
Initially it will contains the classes:

- Node: Abstract Base Class for Tree nodes
- BranchNode: Class for non-terminal nodes. It contains a variable, as well as
    one child for each state of the variable.
- LeafNode: Class for terminal nodes. It contains the associated value.
- MarkedNode: variation of BranchNodes with quicker comparison time, in exchange
    of more memory usage.
"""

import abc
import collections
import copy
import dataclasses
import logging

from typing import Dict, Iterable, List, Tuple

import numpy as np


class Node(abc.ABC):
    """Abstract Base Class for potential Value-Tree nodes"""

    def __init__(self):
        pass

    @abc.abstractmethod
    def is_terminal(self) -> bool:
        """is_terminal returns whether a given node is terminal.

        Non-terminal nodes should have a children attribute.
        Terminal nodes should have a value attribute.

        Terminal nodes should have overloaded add and mul operators.
        """

    @abc.abstractmethod
    def __repr__(self) -> str:
        pass

    @abc.abstractmethod
    def __eq__(self, other):
        pass

    @abc.abstractmethod
    def __deepcopy__(self, memo):
        pass

    @abc.abstractmethod
    def size(self):
        """Number of nodes that lives under the root.
        """


class BranchNode(Node):
    """BranchNode is a node that has children.

    A branch node is characterized by not being terminal. Each
    BranchNode has to be associated with a variable, and have a
    children for every state possible for the variable.

    To be used within the contex of a Tree.

    As branch trees are planned to be a lightweight as possible, they
    have not overloaded basic add and product operators.

    Attributes:
        name: Name of the variable associated with the node.
        children: list of childs. All nodes are associated with the
          with a state of variable <name>.

    Example:
        from pyutai import 
        
        # We want to repesent a simple variable "AB" with two states.

        name = 'AB'
        children = [LeafNode(0.2), LeafNode(0.8)] 
        node = pyutai.nodes.BranchNode(name, children)

        # To get the tree that progress from setting 
        node.children[0]
    """

    def __init__(self, name: str, children: List[Node]):
        """Initializes BranchNode

        checks that the name is a non-negative value and initializes the node.

        Args:
            name: Name of the variable associated with the node. 
            children: Each of the nodes associated with each state of variable name.
                It should be non-empty.

        Raises:
            ValueError: Whenever name is negative of children is empty.
        """
        super().__init__()

        if not children:
            raise ValueError(
                f'Children must be a non-empty list, got: {children}')

        self.name = name
        self.children = children

    def is_terminal(self) -> bool:
        """is_terminal returns False, as branch nodes are never terminal."""
        return False

    def __repr__(self) -> str:
        return f'{self.__class__}({self.name!r}, {self.children!r})'

    def __eq__(self, other: Node):
        if not other.is_terminal():
            if len(other.children) == len(self.children):
                return all(
                    a == b for a, b in zip(self.children, other.children))

        return False

    # TODO: include memo
    def __deepcopy__(self, memo):
        return type(self)(self.name, copy.deepcopy(self.children))

    # TODO: experiment about meoization of this parameter?
    def size(self):
        """size is the number of nodes that lives under the root."""
        return sum(child.size() for child in self.children) + 1


class LeafNode(Node):
    """LeafNode is a node that store a value.

    A leaf node is a node that store a value. It has no children and thus it is not terminal.
    It only contains a value.

    Attributes:
        value: value of the node.
    """

    def __init__(self, value: float):
        """Initializes LeafNode.

        Args:
            value: value to be stored.
         """
        super().__init__()
        self.value = value

    def is_terminal(self) -> bool:
        """is_terminal returns True, as leaf nodes are always terminal."""
        return True

    # TODO: have to include memo
    def __deepcopy__(self, memo):
        return type(self)(self.value)

    def copy(self):
        return self.__deepcopy__({})
    
    def restrict(self, restrictions : Dict[str, int]):
        return self.copy()
    
    def __repr__(self) -> str:
        return f'{self.__class__}({self.value!r})'

    def __eq__(self, other: Node):
        if other.is_terminal():
            return self.value == other.value

        return False

<<<<<<< HEAD
    
=======
    # TODO: include memo
    def __deepcopy__(self, memo):
        return type(self)(self.value)
>>>>>>> bd0a3c51

    def size(self):
        """size is the number of nodes that lives under the root."""
        return 1

    def __add__(self, other):
        return type(self)(value=self.value + other.value)

    def __radd__(self, other):
        return type(self)(value=other.value + self.value)

    def __iadd__(self, other):
        self.value += other.value
        return self

    def __mul__(self, other):
        return type(self)(value=self.value * other.value)

    def __rmul__(self, other):
        print(other, self)
        return type(self)(value=other.value * self.value)

    def __imul__(self, other):
        self.value = self.value * other.value
        return self


class TableNode(Node):
    """LeafNode is a node that store a value table.

    A leaf node is a node that store a value. It has no children and thus it is not terminal.
    It only contains a value.

    Attributes:
        value (float): value of the node.
    """

    def __init__(self, values: np.ndarray, variables: List[str]):
        """Initializes LeafNode.

        Args:
            value: value to be stored.
         """
        super().__init__()

        if len(variables) != len(values.shape):
            raise ValueError("Variables list does not match values shape.")

        self.values = values
        self.variables = variables

    def is_terminal(self) -> bool:
        """is_terminal returns True, as leaf nodes are always terminal."""
        return True

    def __repr__(self) -> str:
        return f'{self.__class__}({self.values!r}, {self.variables!r})'

    def __eq__(self, other: Node):
        """TODO: make type check"""

        if self.variables != other.variables:
            return False

        return np.array_equal(self.values, other.values)

    # have to include memo
    def __deepcopy__(self, memo):
        return type(self)(values=copy.deepcopy(self.values),
                          variables=copy.deepcopy(self.variables))

    def copy(self):
        return self.__deepcopy__({})

    def restrict(self, restrictions : Dict[str, int]):
        #make ir copy
        variables = tuple(slice(None) if var not in restrictions else restrictions[var]
                          for var in self.variables)

        self.values = self.values[variables]

        for variable in self.variables:
            if variable in restrictions:
                self.variables.remove(variable)        

    def size(self):
        """size is the number of nodes that lives under the root. 
        
        Each variable is accounted for one node."""
        return len(self.variables)

    @staticmethod
    def _add_new_variables(node, other):
        extra_vars = set(other.variables) - set(node.variables)

        slice_ = [slice(None)] * len(node.variables)
        slice_.extend([np.newaxis] * len(extra_vars))
        values = node.values[tuple(slice_)]

        variables = node.variables[:]
        variables.extend(extra_vars)

        return TableNode(values, variables)

    def _rearrange_variables(self, other):
        for axis in range(other.values.ndim):
            exchange_index = self.variables.index(other.variables[axis])
            self.variables[axis], self.variables[exchange_index] = (
                self.variables[exchange_index],
                self.variables[axis],
            )
            self.values = self.values.swapaxes(axis, exchange_index)

            self.variables = other.variables

    def _sum(self, other, *, inplace=False):
        """Based on pgmpy sum method[1].

        [1]: https://github.com/pgmpy/pgmpy/blob/27e5e97e0c18666da800fe595839c1b80c5c8ee8/pgmpy/factors/discrete/DiscreteFactor.py#L610"""
        result = type(self)._add_new_variables(self, other)

        other_values = type(self)._add_new_variables(other, self)
        other_values._rearrange_variables(result)

        result.values = result.values + other_values.values

        if inplace:
            self = result

        return result

    def _product(self, other, *, inplace=False):
        """Based on pgmpy sum method[1].

        [1]: https://github.com/pgmpy/pgmpy/blob/27e5e97e0c18666da800fe595839c1b80c5c8ee8/pgmpy/factors/discrete/DiscreteFactor.py#L610"""
        result = type(self)._add_new_variables(self, other)

        other_values = type(self)._add_new_variables(other, self)
        other_values._rearrange_variables(result)

        result.values = result.values * other_values.values

        if inplace:
            self = result

        return result

    def __mul__(self, other):
        return self._product(other, inplace=False)

    def __rmul__(self, other):
        return other._product(self, inplace=False)

    def __imul__(self, other):
        return self._product(other, inplace=True)

    def __add__(self, other):
        return self._sum(other, inplace=False)

    def __radd__(self, other):
        return other._sum(self, inplace=False)

    def __iadd__(self, other):
        return self._sum(other, inplace=True)


class MarkedNode(BranchNode):
    """A MarkedNode is a BranchNode with a special mark stored.

    A MarkedNode differs from a BranchNode in the fact that it stored an
    id related with its contents. Then, whenever comparing it with another
    marked node, it will ensure before computing the equality that the ids
    are the same, thus greatly reducing the numbers of comparisons done. 
  
    It creates heavier node than a normal BranchNode, so if no comparisons 
    are to be made, it might not be a good fit.
    """

    @staticmethod
    def _mark(node: Node):
        """Aux method to use in recursion to deduce mark value."""
        if node.is_terminal():
            return np.uintc(value)
        if node is type(self):
            return node.mark
        return 0

    def __init__(self, name: str, children: List[Node], *, mark: int = None):
        """Initializes MarkedNode

        checks that the variable is a non-negative value and assign

        Args:
            name: Name of the variable associated with the node. It should be non-negative.
            children: Each of the nodes associated with each state of variable name.
                It should be non-negative.
        """

        super().__init__(name, children)
        if not mark:
            self.mark = sum(3**i * MarkedNode._mark(child)
                            for i, child in enumerate(children))

    def __eq__(self, other: Node):
        if other is type(self):
            if not self.mark == other.mark:
                return False

        return super().__eq__(other)

    # TODO: include memo
    def __deepcopy__(self, memo):
        t = type(self)(self.name, copy.deepcopy(self.children), self.mark)<|MERGE_RESOLUTION|>--- conflicted
+++ resolved
@@ -175,14 +175,6 @@
 
         return False
 
-<<<<<<< HEAD
-    
-=======
-    # TODO: include memo
-    def __deepcopy__(self, memo):
-        return type(self)(self.value)
->>>>>>> bd0a3c51
-
     def size(self):
         """size is the number of nodes that lives under the root."""
         return 1
